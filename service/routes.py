# Copyright 2016, 2019 John J. Rofrano. All Rights Reserved.
#
# Licensed under the Apache License, Version 2.0 (the "License");
# you may not use this file except in compliance with the License.
# You may obtain a copy of the License at
#
# https://www.apache.org/licenses/LICENSE-2.0
#
# Unless required by applicable law or agreed to in writing, software
# distributed under the License is distributed on an "AS IS" BASIS,
# WITHOUT WARRANTIES OR CONDITIONS OF ANY KIND, either express or implied.
# See the License for the specific language governing permissions and
# limitations under the License.

"""
Inventory Store Service

Paths:
------
GET /inventory
    - Return a list all of the Inventory
GET /inventory/{int:product_id}/condition/{string:condition}
    - Return the Inventory with the given product_id and condition

POST /inventory
    - Create a new Inventory record in the database

PUT /inventory/{int:product_id}/condition/{string:condition}
    - Update the Inventory with the given product_id and condition
PUT /inventory/{int:product_id}/condition/{string:condition}/activate
    - Activate the Inventory with the given product_id and condition
PUT /inventory/{int:product_id}/condition/{string:condition}/deactivate
    - Deactivate the Inventory with the given product_id and condition

DELETE /inventory/{int:product_id}/condition/{string:condition}
    - Delete the Inventory with the given product_id and condition
"""

import sys
from typing import Dict, Optional, Union

from flask import abort, jsonify, make_response, request, url_for
from flask_restx import Api, Resource, fields, inputs, reqparse
# For this example we'll use SQLAlchemy, a popular ORM that supports a
# variety of backends including SQLite, MySQL, and PostgreSQL
from werkzeug.exceptions import NotFound

from service.constants import (ADDED_AMOUNT, AVAILABLE, CONDITION, PRODUCT_ID,
                               QUANTITY, QUANTITY_HIGH, QUANTITY_LOW,
                               RESTOCK_LEVEL)
from service.error_handlers import (bad_request, mediatype_not_supported,
                                    not_found)
from service.models import Condition, Inventory

from . import app  # Import Flask application
from . import status  # HTTP Status Codes

######################################################################
# GET INDEX
######################################################################


@app.route("/")
def index():
    """ Root URL response """
    return app.send_static_file("index.html")


######################################################################
# Configure Swagger before initializing it
######################################################################
api = Api(app,
          version='1.0.0',
          title='Inventory Demo REST API Service',
          description='This is a sample server Inventory store server.',
          default='inventory',
          default_label='Inventory shop operations',
          doc='/apidocs',  # default also could use doc='/apidocs/'
          prefix='/api'
          )


# Define the model so that the docs reflect what can be sent
inventory_model = api.model('Inventory', {
    PRODUCT_ID: fields.Integer(readOnly=True,
                               description='The unique id assigned to a Product\n'),
    CONDITION: fields.String(readOnly=True,
                             description='Condition of the product\nNote: {} in ["new", "used", "open box"]'
                             .format(CONDITION)),
    QUANTITY: fields.Integer(required=True,
                             description='The Quantity of Inventory item\nNote: {} >= 0'.format(QUANTITY)),
    RESTOCK_LEVEL: fields.Integer(required=True,
                                  description='The level below which restock this item is triggered.\nNote: {} >= 0'
                                  .format(RESTOCK_LEVEL)),
    AVAILABLE: fields.Boolean(required=True,
                              description='Is the Product avaialble?\nNote: Available (True) or Unavailable (False)')
})


# query string arguments
inventory_args = reqparse.RequestParser()
inventory_args.add_argument(PRODUCT_ID, type=int, required=False,
                            help='List Inventory by Product ID')
inventory_args.add_argument(CONDITION, type=str, required=False,
                            help='List Inventory by Condition')
inventory_args.add_argument(QUANTITY, type=int, required=False,
                            help='List Inventory by (>=) Quantity')
inventory_args.add_argument(AVAILABLE, type=inputs.boolean, required=False,
                            help='List Inventory by Availability')

################################################################################
#  U T I L I T Y   F U N C T I O N S
################################################################################


@app.before_first_request
def init_db():
    """ Initialize the SQLAlchemy app """
    global app
    Inventory.init_db(app)


######################################################################
# PATH: /inventory/{product_id}/condition/{condition}
######################################################################
@api.route('/inventory/<int:product_id>/condition/<string:condition>')
@api.param('product_id, condition', 'The Inventory identifiers')
class InventoryResource(Resource):
    """
    GET     /inventory/<int:product_id>/condition/<string:condition> - Return an Inventory
    PUT     /inventory/<int:product_id>/condition/<string:condition> - Update an Inventory
    DELETE  /inventory/<int:product_id>/condition/<string:condition> - Delete an Inventory
    """

    # ------------------------------------------------------------------
    # RETRIEVE A INVENTORY
    # ------------------------------------------------------------------
    @api.doc('get_inventory')
    @api.response(404, 'Inventory not found')
    @api.marshal_with(inventory_model)
    def get(self, product_id: int, condition: str):
        """
        Retrieve a single Inventory

        This endpoint will return an Inventory based on product_id and condition
        """
        app.logger.info("Request to get inventory with key ({}, {})"
                        .format(product_id, condition))
        inventory: Optional[Inventory] = Inventory.find_by_product_id_condition(
            product_id, condition)
        if not inventory:
            api.abort(status.HTTP_404_NOT_FOUND,
                      "Inventory ({}, {}) NOT FOUND".format(product_id, condition))
        app.logger.info("Inventory ({}, {}) returned."
                        .format(product_id, condition))
        return inventory.serialize(), status.HTTP_200_OK

    # ------------------------------------------------------------------
    # UPDATE AN EXISTING INVENTORY
    # ------------------------------------------------------------------
    @api.doc('update_inventory')
    @api.response(status.HTTP_404_NOT_FOUND, 'Inventory not found')
    @api.response(status.HTTP_400_BAD_REQUEST, 'The posted Inventory data was not valid')
    @api.expect(inventory_model)
    @api.marshal_with(inventory_model)
    def put(self, product_id: int, condition: str):
        """
        Update an Inventory

        This endpoint will update an Inventory based the body that is posted
        """
        app.logger.info("Request to update inventory with key ({}, {})"
                        .format(product_id, condition))
        inventory: Optional[Inventory] = Inventory.find_by_product_id_condition(
            product_id, condition)
        if not inventory:
            api.abort(status.HTTP_404_NOT_FOUND,
                      "Inventory with ({}, {})".format(product_id, condition))
        app.logger.debug(f"Payload = {api.payload}")
        # To conform with expect
        inventory_dict = inventory.serialize()
        for key in inventory_dict.keys():
            if key in api.payload:
                inventory_dict[key] = api.payload[key]
        inventory.deserialize(inventory_dict)
        inventory.update()
        app.logger.info("Inventory ({}, {}) updated."
                        .format(product_id, condition))
        return inventory.serialize(), status.HTTP_200_OK

<<<<<<< HEAD
######################################################################
#  PATH: /inventory/{product_id}/condition/{condition}/activate
######################################################################


@api.route('/inventory/<int:product_id>/condition/<string:condition>/activate')
@api.param('product_id, condition', 'The Inventory identifiers')
class ActivateResource(Resource):
    """ Activate actions on an Inventory """
    @api.doc('activate_inventory')
    @api.response(404, 'Inventory not found')
    @api.response(409, 'The Inventory is already activated')
    def put(self, product_id: int, condition: str):
        """
        Activate an Inventory

        This endpoint will activate an Inventory
        """
        app.logger.info('Request to Activate an Inventory')
        inventory: Optional[Inventory] = Inventory.find_by_product_id_condition(
            product_id, condition)
        if not inventory:
            api.abort(status.HTTP_404_NOT_FOUND,
                      "Inventory ({}, {}) NOT FOUND".format(product_id, condition))
        if inventory.available:
            api.abort(status.HTTP_409_CONFLICT,
                      "Inventory ({}, {}) is already available.".format(product_id, condition))
        inventory.available = True
        inventory.update()
        app.logger.info('Inventory ({}, {}) is activated!'.format(
            product_id, condition))
        return inventory.serialize(), status.HTTP_200_OK

######################################################################
#  PATH: /inventory/{product_id}/condition/{condition}/deactivate
######################################################################


@api.route('/inventory/<int:product_id>/condition/<string:condition>/deactivate')
@api.param('product_id, condition', 'The Inventory identifiers')
class DeactivateResource(Resource):
    """ Deactivate actions on an Inventory """
    @api.doc('deactivate_inventory')
    @api.response(404, 'Inventory not found')
    @api.response(409, 'The Inventory is already deactivated')
    def put(self, product_id: int, condition: str):
        """
        Deactivate an Inventory

        This endpoint will deactivate an Inventory
        """
        app.logger.info('Request to Deactivate an Inventory')
        inventory: Optional[Inventory] = Inventory.find_by_product_id_condition(
            product_id, condition)
        if not inventory:
            api.abort(status.HTTP_404_NOT_FOUND,
                      "Inventory ({}, {}) NOT FOUND".format(product_id, condition))
        if not inventory.available:
            api.abort(status.HTTP_409_CONFLICT,
                      "Inventory ({}, {}) is already unavailable.".format(product_id, condition))
        inventory.available = False
        inventory.update()
        app.logger.info('Inventory ({}, {}) is deactivated!'.format(
            product_id, condition))
        return inventory.serialize(), status.HTTP_200_OK
=======
    # ------------------------------------------------------------------
    # DELETE AN INVENTORY
    # ------------------------------------------------------------------
    @api.doc('delete_inventory')
    @api.response(status.HTTP_204_NO_CONTENT, 'Inventory deleted')
    def delete(self, product_id: int, condition: str):
        """
        Delete an Inventory

        This endpoint will delete an Inventory based on product_id and condition
        """
        app.logger.info("Request to delete inventory with key ({}, {})"
                        .format(product_id, condition))
        inventory: Optional[Inventory] = Inventory.find_by_product_id_condition(
            product_id, condition)
        if inventory:
            inventory.delete()
        app.logger.info("Inventory ({}, {}) deleted."
                        .format(product_id, condition))
        return '', status.HTTP_204_NO_CONTENT

>>>>>>> 8bbc8e53

######################################################################
#  PATH: /inventory
######################################################################
@api.route('/inventory', strict_slashes=False)
class InventoryCollection(Resource):
    """ Handles all interactions with collections of Pets
    POST    /inventory - Add a new Inventory
    GET     /inventory - Return a list of the Inventory
    """

    # ------------------------------------------------------------------
    # ADD A NEW INVENTORY
    # ------------------------------------------------------------------
    @api.doc('get_inventory')
    @api.response(status.HTTP_404_NOT_FOUND, 'Inventory not found')
    @api.response(status.HTTP_415_UNSUPPORTED_MEDIA_TYPE, 'Unsuppoted media requests')
    @api.response(status.HTTP_400_BAD_REQUEST, 'The posted Inventory data was not valid')
    @api.expect(inventory_model)
    @api.marshal_with(inventory_model, code=201)
    # TODO Add token required check
    def post(self):
        """
        Create an Inventory

        This endpoint will create a Inventory based the data in the body that is posted
        """
        app.logger.info('Request to Create an Inventory')
        check_content_type("application/json")
        inventory = Inventory()
        app.logger.debug(f"Payload = {api.payload}")
        inventory.deserialize(api.payload)
        # Prevent create invenotory with same primary key
        if Inventory.find_by_product_id_condition(inventory.product_id, inventory.condition):
            return bad_request("Product_id and condition already exist.")
        inventory.create()
        app.logger.info("Inventory ({}, {}) created."
                        .format(inventory.product_id, inventory.condition))
        location_url = api.url_for(InventoryResource, product_id=inventory.product_id,
                                   condition=inventory.condition.name, _external=True)
        return inventory.serialize(), status.HTTP_201_CREATED, {'Location': location_url}

######################################################################
# GET: LIST ALL INVENTORY
######################################################################


@app.route("/inventory", methods=["GET"])
def list_inventory():
    """ Return a list of the Inventory """
    app.logger.info("Request for inventory list")
    params: Dict[str, Union[int, str]] = request.args.to_dict()
    # message = "A GET request for all inventory"

    if len(params) == 0:
        inventories = Inventory.all()
        results = [inventory.serialize() for inventory in inventories]
        return make_response(jsonify(results), status.HTTP_200_OK)

    # TODO: Avoid using list intersection for more efficency
    # TODO: Unit test intersection function
    inventories = []
    # Actually this condition will always be true in real use cases
    if AVAILABLE in params:
        available: bool = params[AVAILABLE]
        inventories = Inventory.find_by_availability(available)
        params.pop(AVAILABLE, None)

    if PRODUCT_ID in params:
        product_id: int = params[PRODUCT_ID]
        finds = Inventory.find_by_product_id(product_id)
        if len(inventories) == 0:
            inventories = finds
        else:
            inventories = list(set(inventories) & set(finds))
        params.pop(PRODUCT_ID, None)
    if CONDITION in params:
        condition: str = params[CONDITION]
        finds = Inventory.find_by_condition(Condition[condition])
        if len(inventories) == 0:
            inventories = finds
        else:
            inventories = list(set(inventories) & set(finds))
        params.pop(CONDITION, None)
    if QUANTITY in params:
        quantity: int = params[QUANTITY]
        finds = Inventory.find_by_quantity(quantity)
        if len(inventories) == 0:
            inventories = finds
        else:
            inventories = list(set(inventories) & set(finds))
        params.pop(QUANTITY, None)
    if QUANTITY_HIGH in params or QUANTITY_LOW in params:
        lowerbound: int = params[QUANTITY_LOW] if QUANTITY_LOW in params else 0
        upperbound: int = params[QUANTITY_HIGH] if QUANTITY_HIGH in params else sys.maxsize
        finds = Inventory.find_by_quantity_range(lowerbound, upperbound)
        if len(inventories) == 0:
            inventories = finds
        else:
            inventories = list(set(inventories) & set(finds))
        params.pop(QUANTITY_HIGH, None)
        params.pop(QUANTITY_LOW, None)
    if RESTOCK_LEVEL in params:
        restock_level: int = params[RESTOCK_LEVEL]
        # if restock_level == 0, we should still execute the query
        if restock_level is not None:
            finds = Inventory.find_by_restock_level(restock_level)
            if len(inventories) == 0:
                inventories = finds
            else:
                inventories = list(set(inventories) & set(finds))
            params.pop(RESTOCK_LEVEL, None)
    if len(params) != 0:
        return bad_request("Invalid request parameters")
    results = [inventory.serialize() for inventory in inventories]
    return make_response(jsonify(results), status.HTTP_200_OK)

######################################################################
# POST: ADD A NEW INVENTORY
######################################################################


@app.route("/inventory", methods=["POST"])
def create_inventory():
    """
    Create an inventory
    This endpoint will create an inventory based the data in the body that is posted
    """
    app.logger.info("Request to create an inventory")
    check_content_type("application/json")
    inventory = Inventory()
    inventory.deserialize(request.get_json())
    # Prevent create invenotory with same primary key
    if Inventory.find_by_product_id_condition(inventory.product_id, inventory.condition):
        return bad_request("Product_id and condition already exist.")
    inventory.create()
    message = inventory.serialize()
    location_url = url_for(
        "get_inventory_by_product_id_condition", product_id=inventory.product_id, condition=inventory.condition.name, _external=True)
    app.logger.info("Inventory ({}, {}) created."
                    .format(inventory.product_id, inventory.condition))
    return make_response(
        jsonify(message), status.HTTP_201_CREATED, {"Location": location_url}
    )

######################################################################
# GET: RETRIEVE INVENTORY
######################################################################


@app.route("/inventory/<int:product_id>/condition/<string:condition>", methods=["GET"])
def get_inventory_by_product_id_condition(product_id, condition):
    """ Retrieve inventory by the given product_id and condition """
    app.logger.info("A GET request for inventories with product_id {} and condition {}".format(
        product_id, condition))
    inventory = Inventory.find_by_product_id_condition(product_id, condition)
    if not inventory:
        raise NotFound("Inventory with product_id '{}' and condition '{}' was not found.)".format(
            product_id, condition))
    app.logger.info("Return inventory with product_id {} and condition {}".format(
        product_id, condition))
    return make_response(jsonify(inventory.serialize()), status.HTTP_200_OK)


@app.route("/inventory/<int:product_id>", methods=["GET"])
def get_inventory_by_product_id(product_id):
    """
    Retrieve Inventory by product_id

    This endpoint will return Inventory based on product's id
    """
    app.logger.info("Request for inventory with product_id: %s", product_id)
    inventories = Inventory.find_by_product_id(product_id)
    if not inventories:
        raise NotFound(
            "Inventory with product_id '{}' was not found.".format(product_id))

    results = [inventory.serialize() for inventory in inventories]
    return make_response(jsonify(results), status.HTTP_200_OK)


@app.route("/inventory/condition/<string:condition>", methods=["GET"])
def get_inventory_by_condition(condition):
    """
    Retrieve Inventory by condition

    This endpoint will return Inventory based on product's condition
    """
    app.logger.info("Request for inventory with condition: %s", condition)
    inventories = Inventory.find_by_condition(condition)
    if not inventories:
        raise NotFound(
            "Inventory with condition '{}' was not found.".format(condition))

    results = [inventory.serialize() for inventory in inventories]
    return make_response(jsonify(results), status.HTTP_200_OK)

######################################################################
# PUT: UPDATE IN THE INVENTORY
######################################################################


@app.route("/inventory/<int:product_id>/condition/<string:condition>", methods=["PUT"])
def update_inventory(product_id, condition):
    """ Update the inventory """
    app.logger.info("Request to update the inventory with product_id {} and condition {}".format(
        product_id, condition))
    inventory = Inventory.find_by_product_id_condition(product_id, condition)
    if not inventory:
        raise NotFound("Inventory with product '{}' of condition '{}' was not found".format(
            product_id, condition))
    params = request.get_json()
    app.logger.info(params)
    if QUANTITY in params.keys() and params[QUANTITY] and ADDED_AMOUNT in params.keys() and params[ADDED_AMOUNT]:
        return bad_request("Ambiguous request with both QUANTITY and ADDED_AMOUNT")
    if QUANTITY in params.keys() and params[QUANTITY]:
        quantity = params[QUANTITY]
        if not isinstance(quantity, int) or quantity <= 0:
            return bad_request("Quantity must be positive integer")
        inventory.quantity = quantity
    if ADDED_AMOUNT in params.keys() and params[ADDED_AMOUNT]:
        added_amount = params[ADDED_AMOUNT]
        if not isinstance(added_amount, int) or added_amount <= 0:
            return bad_request("Quantity must be positive integer")
        inventory.quantity += added_amount
    if RESTOCK_LEVEL in params.keys() and params[RESTOCK_LEVEL]:
        if condition != "NEW":
            return bad_request("Restock level only makes sense to NEW products")
        restock_level = params[RESTOCK_LEVEL]
        if not isinstance(restock_level, int) or restock_level <= 0:
            return bad_request("Restock level must be positive integer")
        inventory.restock_level = restock_level
    inventory.update()
    app.logger.info(
        "Inventory of product %s of condition %s updated.", product_id, condition)
    return make_response(jsonify(inventory.serialize()), status.HTTP_200_OK)


def __toggle_inventory_available(product_id, condition, available):
    """ Update `available` of the inventory """
    app.logger.info("Request to update the inventory \
        with product_id {} and condition {}".format(product_id, condition))
    inventory: Inventory = Inventory.find_by_product_id_condition(
        product_id, condition)
    if not inventory:
        raise NotFound("Inventory with product '{}' of condition '{}' \
            was not found".format(product_id, condition))
    inventory.available = available
    inventory.update()
    app.logger.info(
        "Inventory of product %s of condition %s updated.", product_id, condition)
    return make_response(jsonify(inventory.serialize()), status.HTTP_200_OK)


@app.route("/inventory/<int:product_id>/condition/<string:condition>/activate", methods=["PUT"])
def activate_inventory(product_id, condition):
    """ Activate the inventory """
    return __toggle_inventory_available(product_id, condition, True)


@app.route("/inventory/<int:product_id>/condition/<string:condition>/deactivate", methods=["PUT"])
def deactivate_inventory(product_id, condition):
    """ Deactivate the inventory """
    return __toggle_inventory_available(product_id, condition, False)

######################################################################
# DELETE A INVENTORY
######################################################################


@app.route("/inventory/<int:product_id>/condition/<string:condition>", methods=["DELETE"])
def delete_inventory(product_id, condition):
    """
    Delete a Inventory
    This endpoint will delete an inventory based the product_id and condition specified in the path
    """
    app.logger.info(
        "Request to delete inventory of which product_id: %s and condition %s", product_id, condition)
    inventory = Inventory.find_by_product_id_condition(product_id, condition)
    if inventory:
        inventory.delete()
    return make_response("", status.HTTP_204_NO_CONTENT)

######################################################################
#  U T I L I T Y   F U N C T I O N S
######################################################################


def check_content_type(content_type):
    """ Check that the media type is correct """
    if "Content-Type" in request.headers and request.headers["Content-Type"] == content_type:
        return
    app.logger.error(
        "Invalid Content-Type: [%s]", request.headers.get("Content-Type"))
    abort(status.HTTP_415_UNSUPPORTED_MEDIA_TYPE,
          "Content-Type must be {}".format(content_type))<|MERGE_RESOLUTION|>--- conflicted
+++ resolved
@@ -188,12 +188,73 @@
                         .format(product_id, condition))
         return inventory.serialize(), status.HTTP_200_OK
 
-<<<<<<< HEAD
+    # ------------------------------------------------------------------
+    # DELETE AN INVENTORY
+    # ------------------------------------------------------------------
+    @api.doc('delete_inventory')
+    @api.response(status.HTTP_204_NO_CONTENT, 'Inventory deleted')
+    def delete(self, product_id: int, condition: str):
+        """
+        Delete an Inventory
+
+        This endpoint will delete an Inventory based on product_id and condition
+        """
+        app.logger.info("Request to delete inventory with key ({}, {})"
+                        .format(product_id, condition))
+        inventory: Optional[Inventory] = Inventory.find_by_product_id_condition(
+            product_id, condition)
+        if inventory:
+            inventory.delete()
+        app.logger.info("Inventory ({}, {}) deleted."
+                        .format(product_id, condition))
+        return '', status.HTTP_204_NO_CONTENT
+
+
+######################################################################
+#  PATH: /inventory
+######################################################################
+@api.route('/inventory', strict_slashes=False)
+class InventoryCollection(Resource):
+    """ Handles all interactions with collections of Pets
+    POST    /inventory - Add a new Inventory
+    GET     /inventory - Return a list of the Inventory
+    """
+
+    # ------------------------------------------------------------------
+    # ADD A NEW INVENTORY
+    # ------------------------------------------------------------------
+    @api.doc('get_inventory')
+    @api.response(status.HTTP_404_NOT_FOUND, 'Inventory not found')
+    @api.response(status.HTTP_415_UNSUPPORTED_MEDIA_TYPE, 'Unsuppoted media requests')
+    @api.response(status.HTTP_400_BAD_REQUEST, 'The posted Inventory data was not valid')
+    @api.expect(inventory_model)
+    @api.marshal_with(inventory_model, code=201)
+    # TODO Add token required check
+    def post(self):
+        """
+        Create an Inventory
+
+        This endpoint will create a Inventory based the data in the body that is posted
+        """
+        app.logger.info('Request to Create an Inventory')
+        check_content_type("application/json")
+        inventory = Inventory()
+        app.logger.debug(f"Payload = {api.payload}")
+        inventory.deserialize(api.payload)
+        # Prevent create invenotory with same primary key
+        if Inventory.find_by_product_id_condition(inventory.product_id, inventory.condition):
+            return bad_request("Product_id and condition already exist.")
+        inventory.create()
+        app.logger.info("Inventory ({}, {}) created."
+                        .format(inventory.product_id, inventory.condition))
+        location_url = api.url_for(InventoryResource, product_id=inventory.product_id,
+                                   condition=inventory.condition.name, _external=True)
+        return inventory.serialize(), status.HTTP_201_CREATED, {'Location': location_url}
+
+
 ######################################################################
 #  PATH: /inventory/{product_id}/condition/{condition}/activate
 ######################################################################
-
-
 @api.route('/inventory/<int:product_id>/condition/<string:condition>/activate')
 @api.param('product_id, condition', 'The Inventory identifiers')
 class ActivateResource(Resource):
@@ -222,11 +283,10 @@
             product_id, condition))
         return inventory.serialize(), status.HTTP_200_OK
 
+
 ######################################################################
 #  PATH: /inventory/{product_id}/condition/{condition}/deactivate
 ######################################################################
-
-
 @api.route('/inventory/<int:product_id>/condition/<string:condition>/deactivate')
 @api.param('product_id, condition', 'The Inventory identifiers')
 class DeactivateResource(Resource):
@@ -254,70 +314,6 @@
         app.logger.info('Inventory ({}, {}) is deactivated!'.format(
             product_id, condition))
         return inventory.serialize(), status.HTTP_200_OK
-=======
-    # ------------------------------------------------------------------
-    # DELETE AN INVENTORY
-    # ------------------------------------------------------------------
-    @api.doc('delete_inventory')
-    @api.response(status.HTTP_204_NO_CONTENT, 'Inventory deleted')
-    def delete(self, product_id: int, condition: str):
-        """
-        Delete an Inventory
-
-        This endpoint will delete an Inventory based on product_id and condition
-        """
-        app.logger.info("Request to delete inventory with key ({}, {})"
-                        .format(product_id, condition))
-        inventory: Optional[Inventory] = Inventory.find_by_product_id_condition(
-            product_id, condition)
-        if inventory:
-            inventory.delete()
-        app.logger.info("Inventory ({}, {}) deleted."
-                        .format(product_id, condition))
-        return '', status.HTTP_204_NO_CONTENT
-
->>>>>>> 8bbc8e53
-
-######################################################################
-#  PATH: /inventory
-######################################################################
-@api.route('/inventory', strict_slashes=False)
-class InventoryCollection(Resource):
-    """ Handles all interactions with collections of Pets
-    POST    /inventory - Add a new Inventory
-    GET     /inventory - Return a list of the Inventory
-    """
-
-    # ------------------------------------------------------------------
-    # ADD A NEW INVENTORY
-    # ------------------------------------------------------------------
-    @api.doc('get_inventory')
-    @api.response(status.HTTP_404_NOT_FOUND, 'Inventory not found')
-    @api.response(status.HTTP_415_UNSUPPORTED_MEDIA_TYPE, 'Unsuppoted media requests')
-    @api.response(status.HTTP_400_BAD_REQUEST, 'The posted Inventory data was not valid')
-    @api.expect(inventory_model)
-    @api.marshal_with(inventory_model, code=201)
-    # TODO Add token required check
-    def post(self):
-        """
-        Create an Inventory
-
-        This endpoint will create a Inventory based the data in the body that is posted
-        """
-        app.logger.info('Request to Create an Inventory')
-        check_content_type("application/json")
-        inventory = Inventory()
-        app.logger.debug(f"Payload = {api.payload}")
-        inventory.deserialize(api.payload)
-        # Prevent create invenotory with same primary key
-        if Inventory.find_by_product_id_condition(inventory.product_id, inventory.condition):
-            return bad_request("Product_id and condition already exist.")
-        inventory.create()
-        app.logger.info("Inventory ({}, {}) created."
-                        .format(inventory.product_id, inventory.condition))
-        location_url = api.url_for(InventoryResource, product_id=inventory.product_id,
-                                   condition=inventory.condition.name, _external=True)
-        return inventory.serialize(), status.HTTP_201_CREATED, {'Location': location_url}
 
 ######################################################################
 # GET: LIST ALL INVENTORY
