--- conflicted
+++ resolved
@@ -69,7 +69,6 @@
         Then I should see "100" in the "Restock Level" field
         And I should see "True" in the "Available" dropdown
 
-<<<<<<< HEAD
     Scenario: Search all Inventory
         When I visit the "Home Page"
         And I select "NEW" in the "Condition" dropdown
@@ -87,37 +86,18 @@
         And I should see "300" in the "Quantity" field
         And I should see "100" in the "Restock Level" field
         And I should see "True" in the "Available" dropdown
-=======
-Scenario: Search all Inventory
-    When I visit the "Home Page"
-    And I select "NEW" in the "Condition" dropdown
-    And I select "True" in the "Available" dropdown
-    And I press the "Search" button
-    Then I should see the message "Success"
-    And I should see "1" in the results
-    And I should see "4" in the results
-    When I press the "Clear" button
-    And I set the "Quantity" to "300"
-    And I press the "Search" button
-    Then I should see the message "Success"
-    And I should not see "4" in the results
-    And I should see "1" in the results
-    And I should see "300" in the "Quantity" field
-    And I should see "100" in the "Restock Level" field
-    And I should see "True" in the "Available" dropdown
-    When I press the "Clear" button
-    And I set the "Quantity_low" to "300"
-    And I press the "Search" button
-    Then I should see the message "Success"
-    And I should not see "200" in the results
-    And I should see "300" in the results
-    When I press the "Clear" button
-    And I set the "Quantity_high" to "200"
-    And I press the "Search" button
-    Then I should see the message "Success"
-    And I should not see "300" in the results
-    And I should see "200" in the results
->>>>>>> 4c97fc15
+        When I press the "Clear" button
+        And I set the "Quantity_low" to "300"
+        And I press the "Search" button
+        Then I should see the message "Success"
+        And I should not see "200" in the results
+        And I should see "300" in the results
+        When I press the "Clear" button
+        And I set the "Quantity_high" to "200"
+        And I press the "Search" button
+        Then I should see the message "Success"
+        And I should not see "300" in the results
+        And I should see "200" in the results
 
     Scenario: Delete an Inventory
         When I visit the "Home Page"
