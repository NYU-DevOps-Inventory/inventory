--- conflicted
+++ resolved
@@ -106,8 +106,7 @@
     And I press the "Delete" button
     Then I should see the message "Inventory has been Deleted!"
     When I press the "Retrieve" button
-<<<<<<< HEAD
-    Then I should see the message "404 Not Found: Inventory with product_id '1' and condition 'NEW' was not found."
+    Then I should see the message "Inventory (1, NEW) NOT FOUND"
     And I should not see "Inventory has been Deleted!"
 
 Scenario: Activate an Inventory
@@ -142,8 +141,4 @@
     And I should see "NEW" in the "Condition" dropdown
     And I should see "300" in the "Quantity" field
     And I should see "100" in the "Restock Level" field
-    And I should see "False" in the "Available" dropdown
-=======
-    Then I should see the message "Inventory (1, NEW) NOT FOUND"
-    And I should not see "Inventory has been Deleted!"
->>>>>>> a05c3bac
+    And I should see "False" in the "Available" dropdown